# Tidewave

Tidewave's Desktop app and CLI.

[Latest release](https://github.com/tidewave-ai/tidewave_app/releases/latest).
[Nightly builds](https://github.com/tidewave-ai/tidewave_app/releases/tag/nightly).

## Development

### App

    $ cargo install tauri-cli --version "=2.8.0" --locked
    $ cargo tauri dev -- -- --debug

To run as macOS app bundle (to use Info.plist, test tidewave:// handler, etc), run:

    $ ./run_macos.sh

### CLI

    $ cargo run -p tidewave-cli [-- --help]

<<<<<<< HEAD
### Tests

Run all tests:

    $ cargo test

Run tests for a specific package:

    $ cargo test -p tidewave-core
=======
## License

Copyright (c) 2025 Dashbit

Licensed under the Apache License, Version 2.0 (the "License");
you may not use this file except in compliance with the License.
You may obtain a copy of the License at [http://www.apache.org/licenses/LICENSE-2.0](http://www.apache.org/licenses/LICENSE-2.0)

Unless required by applicable law or agreed to in writing, software
distributed under the License is distributed on an "AS IS" BASIS,
WITHOUT WARRANTIES OR CONDITIONS OF ANY KIND, either express or implied.
See the License for the specific language governing permissions and
limitations under the License.
>>>>>>> 950a9992
<|MERGE_RESOLUTION|>--- conflicted
+++ resolved
@@ -20,7 +20,6 @@
 
     $ cargo run -p tidewave-cli [-- --help]
 
-<<<<<<< HEAD
 ### Tests
 
 Run all tests:
@@ -30,7 +29,7 @@
 Run tests for a specific package:
 
     $ cargo test -p tidewave-core
-=======
+
 ## License
 
 Copyright (c) 2025 Dashbit
@@ -43,5 +42,4 @@
 distributed under the License is distributed on an "AS IS" BASIS,
 WITHOUT WARRANTIES OR CONDITIONS OF ANY KIND, either express or implied.
 See the License for the specific language governing permissions and
-limitations under the License.
->>>>>>> 950a9992
+limitations under the License.