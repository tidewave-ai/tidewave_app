[package]
name = "tidewave-core"
version = "0.1.0"
edition = "2021"

[dependencies]
axum = { version = "0.8", features = ["ws"] }
tokio = { version = "1", features = ["full"] }
<<<<<<< HEAD
futures = "0.3"
reqwest = { version = "0.12", features = ["stream"] }
=======
reqwest = { version = "0.12", features = ["stream", "rustls-tls"], default-features = false }
>>>>>>> 51a45b98
serde = { version = "1", features = ["derive"] }
serde_json = "1"
tracing = "0.1"
tracing-subscriber = { version = "0.3", features = ["env-filter"] }
clap = { version = "4", features = ["derive"] }
<<<<<<< HEAD
dashmap = "6.0"
uuid = { version = "1.11", features = ["v4", "serde"] }
async-stream = "0.3"
anyhow = "1.0"

[dev-dependencies]
tokio-test = "0.4"
tower = { version = "0.5", features = ["util"] }
hyper = { version = "1.0", features = ["full"] }
http-body-util = "0.1"
reqwest = { version = "0.12", features = ["json"] }
tokio-tungstenite = "0.23"
agent-client-protocol = "0.4.2"
async-trait = "0.1"
urlencoding = "2.1"
=======
toml = "0.8"
>>>>>>> 51a45b98
<|MERGE_RESOLUTION|>--- conflicted
+++ resolved
@@ -6,18 +6,14 @@
 [dependencies]
 axum = { version = "0.8", features = ["ws"] }
 tokio = { version = "1", features = ["full"] }
-<<<<<<< HEAD
 futures = "0.3"
-reqwest = { version = "0.12", features = ["stream"] }
-=======
 reqwest = { version = "0.12", features = ["stream", "rustls-tls"], default-features = false }
->>>>>>> 51a45b98
 serde = { version = "1", features = ["derive"] }
 serde_json = "1"
 tracing = "0.1"
 tracing-subscriber = { version = "0.3", features = ["env-filter"] }
 clap = { version = "4", features = ["derive"] }
-<<<<<<< HEAD
+toml = "0.8
 dashmap = "6.0"
 uuid = { version = "1.11", features = ["v4", "serde"] }
 async-stream = "0.3"
@@ -32,7 +28,4 @@
 tokio-tungstenite = "0.23"
 agent-client-protocol = "0.4.2"
 async-trait = "0.1"
-urlencoding = "2.1"
-=======
-toml = "0.8"
->>>>>>> 51a45b98
+urlencoding = "2.1"